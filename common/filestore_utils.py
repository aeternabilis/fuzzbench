--- conflicted
+++ resolved
@@ -70,21 +70,6 @@
         gsutil_options=None,
         options=None,
         parallel=False):
-<<<<<<< HEAD
-    """Syncs |source| and |destination| folders."""
-    return filestore_utils_impl.rsync(source,
-                                      destination,
-                                      delete,
-                                      recursive,
-                                      gsutil_options,
-                                      options,
-                                      parallel=parallel)
-
-
-def cat(file_path):
-    """Reads the file at |file_path| and returns the result."""
-    return filestore_utils_impl.cat(file_path)
-=======
     """Syncs |source| and |destination| folders. |gsutil_options| and |parallel|
     are only used by the gsutil implementation."""
     return get_impl().rsync(source,
@@ -94,4 +79,8 @@
                             gsutil_options,
                             options,
                             parallel=parallel)
->>>>>>> a931bbc2
+
+
+def cat(file_path):
+    """Reads the file at |file_path| and returns the result."""
+    return get_impl().cat(file_path)