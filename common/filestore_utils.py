--- conflicted
+++ resolved
@@ -29,21 +29,12 @@
     return experiment_filestore_path.startswith('gs://')
 
 
-<<<<<<< HEAD
 def get_impl():
     """Returns the implementation for filestore_utils."""
     if _using_gsutil():
         return gsutil
     # Use local_filestore when not using gsutil.
     return local_filestore
-=======
-if _using_gsutil():
-    from common import gsutil as filestore_utils_impl
-else:
-    # Use local_filestore when not using gsutil.
-    # TODO(zhichengcai): Implement local_filestore.py and import it here.
-    from common import gsutil as filestore_utils_impl
->>>>>>> eec01ab7
 
 
 def cp(source, destination, recursive=False, parallel=False):  # pylint: disable=invalid-name
@@ -55,15 +46,9 @@
 
 
 def ls(path, must_exist=True):  # pylint: disable=invalid-name
-<<<<<<< HEAD
-    """Lists files or folders in |path|. If |must_exist|
-    is True then it can raise subprocess.CalledProcessError."""
-    return get_impl().ls(path, must_exist=must_exist)
-=======
     """Lists files or folders in |path| as one filename per line.
     If |must_exist| is True then it can raise subprocess.CalledProcessError."""
-    return filestore_utils_impl.ls(path, must_exist=must_exist)
->>>>>>> eec01ab7
+    return get_impl().ls(path, must_exist=must_exist)
 
 
 def rm(path, recursive=True, force=False, parallel=False):  # pylint: disable=invalid-name
