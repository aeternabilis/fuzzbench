# Copyright 2020 Google LLC
#
# Licensed under the Apache License, Version 2.0 (the "License");
# you may not use this file except in compliance with the License.
# You may obtain a copy of the License at
#
#      http://www.apache.org/licenses/LICENSE-2.0
#
# Unless required by applicable law or agreed to in writing, software
# distributed under the License is distributed on an "AS IS" BASIS,
# WITHOUT WARRANTIES OR CONDITIONS OF ANY KIND, either express or implied.
# See the License for the specific language governing permissions and
# limitations under the License.

steps:

- name: 'gcr.io/cloud-builders/docker'
  entrypoint: 'bash'
  args:
    - '-c'
    - |
<<<<<<< HEAD
      docker pull ${_REPO}/oss-fuzz/builders/oss-fuzz-${_OSS_FUZZ_PROJECT}-builder || exit 0

- name: 'gcr.io/cloud-builders/docker'
  args: [
    'build',

    '--tag',
    'gcr.io/oss-fuzz/builders/oss-fuzz-${_OSS_FUZZ_PROJECT}-builder',

    '--tag',
    '${_REPO}/oss-fuzz/builders/oss-fuzz-${_OSS_FUZZ_PROJECT}-builder',

    '--file=docker/oss-fuzz-benchmark-builder/Dockerfile',

    '--cache-from',
    '${_REPO}/oss-fuzz/builders/oss-fuzz-${_OSS_FUZZ_PROJECT}-builder',

    # Use a hardcoded repo because the parent image is pinned by SHA. Users
    # won't have it.
    '--build-arg',
    'parent_image=gcr.io/fuzzbench/oss-fuzz/${_OSS_FUZZ_PROJECT}@sha256:${_OSS_FUZZ_BUILDER_HASH}',

    '.',
  ]
  id: 'build-oss-fuzz-benchmark-builder'

- name: 'gcr.io/cloud-builders/docker'
  entrypoint: 'bash'
  args:
    - '-c'
    - |
      docker pull ${_REPO}/oss-fuzz/builders/coverage/${_OSS_FUZZ_PROJECT}-intermediate || exit 0
  wait_for: ['-']
  id: 'pull-build-fuzzer-benchmark-builder-intermediate'
  
=======
      docker pull ${_REPO}/oss-fuzz/builders/coverage/${_BENCHMARK}-intermediate || exit 0
>>>>>>> 93e8bdc5

- name: 'gcr.io/cloud-builders/docker'
  args: [
    'build',

    # Use two tags so that the image builds properly and we can push it to the
    # correct location.
    '--tag',
    'gcr.io/fuzzbench/oss-fuzz/builders/coverage/${_BENCHMARK}-intermediate',

    '--tag',
    '${_REPO}/oss-fuzz/builders/coverage/${_BENCHMARK}-intermediate',

    '--file=fuzzers/coverage/builder.Dockerfile',

    '--cache-from',
    '${_REPO}/oss-fuzz/builders/coverage/${_BENCHMARK}-intermediate',

    # Use a hardcoded repo because the parent image is pinned by SHA. Users
    # won't have it.
    '--build-arg',
    'parent_image=${_REPO}/oss-fuzz/builders/oss-fuzz-${_OSS_FUZZ_PROJECT}-builder',

    'fuzzers/coverage',
  ]
  id: 'build-coverage-benchmark-builder-intermediate'
  wait_for: ['pull-build-fuzzer-benchmark-builder-intermediate', 'build-oss-fuzz-benchmark-builder']

- name: 'gcr.io/cloud-builders/docker'
  entrypoint: 'bash'
  args:
    - '-c'
    - |
      docker pull ${_REPO}/oss-fuzz/builders/coverage/${_BENCHMARK} || exit 0
  id: 'pull-coverage-benchmark-builder'
  wait_for: ['-']

- name: 'gcr.io/cloud-builders/docker'
  args: [
    'build',

    '--tag',
    'gcr.io/fuzzbench/oss-fuzz/builders/coverage/${_BENCHMARK}',

    '--tag',
    '${_REPO}/oss-fuzz/builders/coverage/${_BENCHMARK}',

    '--file=docker/oss-fuzz-builder/Dockerfile',

    '--cache-from',
    '${_REPO}/oss-fuzz/builders/coverage/${_BENCHMARK}',

    '--build-arg',
    'parent_image=${_REPO}/oss-fuzz/builders/coverage/${_BENCHMARK}-intermediate',

    '--build-arg',
    'fuzzer=coverage',

    '--build-arg',
    'benchmark=${_BENCHMARK}',

    '.',
  ]
  wait_for: ['pull-coverage-benchmark-builder', 'build-coverage-benchmark-builder-intermediate']

- name: 'gcr.io/cloud-builders/docker'
  args: [
    'run',
    '-v',
    '/workspace/out:/host-out',
    '${_REPO}/oss-fuzz/builders/coverage/${_BENCHMARK}',
    '/bin/bash',
    '-c',
    'cd /out; tar -czvf /host-out/coverage-build-${_BENCHMARK}.tar.gz *'
  ]

- name: 'gcr.io/cloud-builders/gsutil'
  args: [
    '-m',
    'cp',
    '/workspace/out/coverage-build-${_BENCHMARK}.tar.gz',
    '${_GCS_COVERAGE_BINARIES_DIR}/',
  ]

images:
<<<<<<< HEAD
  - '${_REPO}/oss-fuzz/builders/oss-fuzz-${_OSS_FUZZ_PROJECT}-builder'
  - '${_REPO}/oss-fuzz/builders/coverage/${_OSS_FUZZ_PROJECT}-intermediate'
  - '${_REPO}/oss-fuzz/builders/coverage/${_OSS_FUZZ_PROJECT}'
=======
  - '${_REPO}/oss-fuzz/builders/coverage/${_BENCHMARK}-intermediate'
  - '${_REPO}/oss-fuzz/builders/coverage/${_BENCHMARK}'
>>>>>>> 93e8bdc5
<|MERGE_RESOLUTION|>--- conflicted
+++ resolved
@@ -19,23 +19,22 @@
   args:
     - '-c'
     - |
-<<<<<<< HEAD
-      docker pull ${_REPO}/oss-fuzz/builders/oss-fuzz-${_OSS_FUZZ_PROJECT}-builder || exit 0
+      docker pull ${_REPO}/oss-fuzz/builders/oss-fuzz-${_BENCHMARK}-builder || exit 0
 
 - name: 'gcr.io/cloud-builders/docker'
   args: [
     'build',
 
     '--tag',
-    'gcr.io/oss-fuzz/builders/oss-fuzz-${_OSS_FUZZ_PROJECT}-builder',
+    'gcr.io/oss-fuzz/builders/oss-fuzz-${_BENCHMARK}-builder',
 
     '--tag',
-    '${_REPO}/oss-fuzz/builders/oss-fuzz-${_OSS_FUZZ_PROJECT}-builder',
+    '${_REPO}/oss-fuzz/builders/oss-fuzz-${_BENCHMARK}-builder',
 
     '--file=docker/oss-fuzz-benchmark-builder/Dockerfile',
 
     '--cache-from',
-    '${_REPO}/oss-fuzz/builders/oss-fuzz-${_OSS_FUZZ_PROJECT}-builder',
+    '${_REPO}/oss-fuzz/builders/oss-fuzz-${_BENCHMARK}-builder',
 
     # Use a hardcoded repo because the parent image is pinned by SHA. Users
     # won't have it.
@@ -51,14 +50,10 @@
   args:
     - '-c'
     - |
-      docker pull ${_REPO}/oss-fuzz/builders/coverage/${_OSS_FUZZ_PROJECT}-intermediate || exit 0
+      docker pull ${_REPO}/oss-fuzz/builders/coverage/${_BENCHMARK}-intermediate || exit 0
   wait_for: ['-']
   id: 'pull-build-fuzzer-benchmark-builder-intermediate'
   
-=======
-      docker pull ${_REPO}/oss-fuzz/builders/coverage/${_BENCHMARK}-intermediate || exit 0
->>>>>>> 93e8bdc5
-
 - name: 'gcr.io/cloud-builders/docker'
   args: [
     'build',
@@ -143,11 +138,6 @@
   ]
 
 images:
-<<<<<<< HEAD
-  - '${_REPO}/oss-fuzz/builders/oss-fuzz-${_OSS_FUZZ_PROJECT}-builder'
-  - '${_REPO}/oss-fuzz/builders/coverage/${_OSS_FUZZ_PROJECT}-intermediate'
-  - '${_REPO}/oss-fuzz/builders/coverage/${_OSS_FUZZ_PROJECT}'
-=======
+  - '${_REPO}/oss-fuzz/builders/oss-fuzz-${_BENCHMARK}-builder'
   - '${_REPO}/oss-fuzz/builders/coverage/${_BENCHMARK}-intermediate'
   - '${_REPO}/oss-fuzz/builders/coverage/${_BENCHMARK}'
->>>>>>> 93e8bdc5
