--- conflicted
+++ resolved
@@ -60,11 +60,8 @@
             print('\t-e MAX_TOTAL_TIME=20 \\\n\t-e SNAPSHOT_PERIOD=10 \\')
         if run_type == 'debug':
             print('\t--entrypoint "/bin/bash" \\\n\t-it ', end='')
-<<<<<<< HEAD
-=======
         elif run_type == 'run':
             print('\t-it ', end='')
->>>>>>> 6058b6c0
         else:
             print('\t', end='')
 
